--- conflicted
+++ resolved
@@ -103,13 +103,8 @@
 def sl4fjVersion = '2.0.6'
 
 dependencies {
-<<<<<<< HEAD
     api group: 'org.jetbrains', name: 'annotations', version: ['16.0.2', '24.0.1']
-    api group: 'com.google.api.grpc', name: 'proto-google-common-protos', version: '2.9.0'
-=======
-    api group: 'org.jetbrains', name: 'annotations', version: '23.1.0'
     api group: 'com.google.api.grpc', name: 'proto-google-common-protos', version: ['2.9.0','2.14.2']
->>>>>>> 0abf5bf7
     api group: 'args4j', name: 'args4j', version: '2.33'
 
     implementation group: 'com.google.guava', name: 'guava', version: '31.1-jre'
