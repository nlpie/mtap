--- conflicted
+++ resolved
@@ -61,13 +61,8 @@
     "pytest==7.2.0",
     "pytest-mock==3.10.0",
     "grpcio-testing>=1.48.2,<1.51.1",
-<<<<<<< HEAD
-    "requests==2.28.1",
-    "importlib-resources>=5.10.0,<=5.12.0",
-=======
     "requests==2.28.2",
-    "importlib-resources==5.10.0",
->>>>>>> de9138bb
+    "importlib-resources==5.12.0",
     "googleapis-common-protos==1.57.0",
 ]
 docs = [
